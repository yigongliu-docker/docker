package docker

import (
	"bytes"
	"encoding/json"
	"flag"
	"fmt"
	"github.com/dotcloud/docker/auth"
	"github.com/dotcloud/docker/term"
	"github.com/dotcloud/docker/utils"
	"io"
	"io/ioutil"
	"mime/multipart"
	"net"
	"net/http"
	"net/http/httputil"
	"net/url"
	"os"
	"os/signal"
	"path"
	"path/filepath"
	"reflect"
	"strconv"
	"strings"
	"syscall"
	"text/tabwriter"
	"time"
	"unicode"
)

const VERSION = "0.3.4"

var (
	GIT_COMMIT string
)

func (cli *DockerCli) getMethod(name string) (reflect.Method, bool) {
	methodName := "Cmd" + strings.ToUpper(name[:1]) + strings.ToLower(name[1:])
	return reflect.TypeOf(cli).MethodByName(methodName)
}

func ParseCommands(addr string, port int, args ...string) error {
	cli := NewDockerCli(addr, port)

	if len(args) > 0 {
		method, exists := cli.getMethod(args[0])
		if !exists {
			fmt.Println("Error: Command not found:", args[0])
			return cli.CmdHelp(args[1:]...)
		}
		ret := method.Func.CallSlice([]reflect.Value{
			reflect.ValueOf(cli),
			reflect.ValueOf(args[1:]),
		})[0].Interface()
		if ret == nil {
			return nil
		}
		return ret.(error)
	}
	return cli.CmdHelp(args...)
}

func (cli *DockerCli) CmdHelp(args ...string) error {
	if len(args) > 0 {
		method, exists := cli.getMethod(args[0])
		if !exists {
			fmt.Println("Error: Command not found:", args[0])
		} else {
			method.Func.CallSlice([]reflect.Value{
				reflect.ValueOf(cli),
				reflect.ValueOf([]string{"--help"}),
			})[0].Interface()
			return nil
		}
	}
	help := fmt.Sprintf("Usage: docker [OPTIONS] COMMAND [arg...]\n  -H=\"%s:%d\": Host:port to bind/connect to\n\nA self-sufficient runtime for linux containers.\n\nCommands:\n", cli.host, cli.port)
	for _, command := range [][2]string{
		{"attach", "Attach to a running container"},
		{"build", "Build a container from a Dockerfile"},
		{"commit", "Create a new image from a container's changes"},
		{"diff", "Inspect changes on a container's filesystem"},
		{"export", "Stream the contents of a container as a tar archive"},
		{"history", "Show the history of an image"},
		{"images", "List images"},
		{"import", "Create a new filesystem image from the contents of a tarball"},
		{"info", "Display system-wide information"},
		{"insert", "Insert a file in an image"},
		{"inspect", "Return low-level information on a container"},
		{"kill", "Kill a running container"},
		{"login", "Register or Login to the docker registry server"},
		{"logs", "Fetch the logs of a container"},
		{"port", "Lookup the public-facing port which is NAT-ed to PRIVATE_PORT"},
		{"ps", "List containers"},
		{"pull", "Pull an image or a repository from the docker registry server"},
		{"push", "Push an image or a repository to the docker registry server"},
		{"restart", "Restart a running container"},
		{"rm", "Remove a container"},
		{"rmi", "Remove an image"},
		{"run", "Run a command in a new container"},
		{"search", "Search for an image in the docker index"},
		{"start", "Start a stopped container"},
		{"stop", "Stop a running container"},
		{"tag", "Tag an image into a repository"},
		{"version", "Show the docker version information"},
		{"wait", "Block until a container stops, then print its exit code"},
	} {
		help += fmt.Sprintf("    %-10.10s%s\n", command[0], command[1])
	}
	fmt.Println(help)
	return nil
}

func (cli *DockerCli) CmdInsert(args ...string) error {
	cmd := Subcmd("insert", "IMAGE URL PATH", "Insert a file from URL in the IMAGE at PATH")
	if err := cmd.Parse(args); err != nil {
		return nil
	}
	if cmd.NArg() != 3 {
		cmd.Usage()
		return nil
	}

	v := url.Values{}
	v.Set("url", cmd.Arg(1))
	v.Set("path", cmd.Arg(2))

	if err := cli.stream("POST", "/images/"+cmd.Arg(0)+"/insert?"+v.Encode(), nil, os.Stdout); err != nil {
		return err
	}
	return nil
}

func (cli *DockerCli) CmdBuild(args ...string) error {
	cmd := Subcmd("build", "[OPTIONS] PATH | -", "Build a new container image from the source code at PATH")
	tag := cmd.String("t", "", "Tag to be applied to the resulting image in case of success")
	if err := cmd.Parse(args); err != nil {
		return nil
	}
	if cmd.NArg() != 1 {
		cmd.Usage()
		return nil
	}

	var (
		multipartBody io.Reader
		file          io.ReadCloser
		contextPath   string
	)

	// Init the needed component for the Multipart
	buff := bytes.NewBuffer([]byte{})
	multipartBody = buff
	w := multipart.NewWriter(buff)
	boundary := strings.NewReader("\r\n--" + w.Boundary() + "--\r\n")

	compression := Bzip2

	if cmd.Arg(0) == "-" {
		file = os.Stdin
	} else {
		// Send Dockerfile from arg/Dockerfile (deprecate later)
		if f, err := os.Open(path.Join(cmd.Arg(0), "Dockerfile")); err != nil {
			return err
		} else {
			file = f
		}
		// Send context from arg
		// Create a FormFile multipart for the context if needed
		// FIXME: Use NewTempArchive in order to have the size and avoid too much memory usage?
		context, err := Tar(cmd.Arg(0), compression)
		if err != nil {
			return err
		}
		// NOTE: Do this in case '.' or '..' is input
		absPath, err := filepath.Abs(cmd.Arg(0))
		if err != nil {
			return err
		}
		if wField, err := w.CreateFormFile("Context", filepath.Base(absPath)+"."+compression.Extension()); err != nil {
			return err
		} else {
			// FIXME: Find a way to have a progressbar for the upload too
			sf := utils.NewStreamFormatter(false)
			io.Copy(wField, utils.ProgressReader(ioutil.NopCloser(context), -1, os.Stdout, sf.FormatProgress("Caching Context", "%v/%v (%v)"), sf))
		}
		multipartBody = io.MultiReader(multipartBody, boundary)
	}
	// Create a FormFile multipart for the Dockerfile
	if wField, err := w.CreateFormFile("Dockerfile", "Dockerfile"); err != nil {
		return err
	} else {
		io.Copy(wField, file)
	}
	multipartBody = io.MultiReader(multipartBody, boundary)

	v := &url.Values{}
	v.Set("t", *tag)
	// Send the multipart request with correct content-type
	req, err := http.NewRequest("POST", fmt.Sprintf("http://%s:%d%s?%s", cli.host, cli.port, "/build", v.Encode()), multipartBody)
	if err != nil {
		return err
	}
	req.Header.Set("Content-Type", w.FormDataContentType())
	if contextPath != "" {
		req.Header.Set("X-Docker-Context-Compression", compression.Flag())
		fmt.Println("Uploading Context...")
	}

	resp, err := http.DefaultClient.Do(req)
	if err != nil {
		return err
	}
	defer resp.Body.Close()

	// Check for errors
	if resp.StatusCode < 200 || resp.StatusCode >= 400 {
		body, err := ioutil.ReadAll(resp.Body)
		if err != nil {
			return err
		}
		return fmt.Errorf("error: %s", body)
	}

	// Output the result
	if _, err := io.Copy(os.Stdout, resp.Body); err != nil {
		return err
	}

	return nil
}

// 'docker login': login / register a user to registry service.
func (cli *DockerCli) CmdLogin(args ...string) error {
	var readStringOnRawTerminal = func(stdin io.Reader, stdout io.Writer, echo bool) string {
		char := make([]byte, 1)
		buffer := make([]byte, 64)
		var i = 0
		for i < len(buffer) {
			n, err := stdin.Read(char)
			if n > 0 {
				if char[0] == '\r' || char[0] == '\n' {
					stdout.Write([]byte{'\r', '\n'})
					break
				} else if char[0] == 127 || char[0] == '\b' {
					if i > 0 {
						if echo {
							stdout.Write([]byte{'\b', ' ', '\b'})
						}
						i--
					}
				} else if !unicode.IsSpace(rune(char[0])) &&
					!unicode.IsControl(rune(char[0])) {
					if echo {
						stdout.Write(char)
					}
					buffer[i] = char[0]
					i++
				}
			}
			if err != nil {
				if err != io.EOF {
					fmt.Fprintf(stdout, "Read error: %v\r\n", err)
				}
				break
			}
		}
		return string(buffer[:i])
	}
	var readAndEchoString = func(stdin io.Reader, stdout io.Writer) string {
		return readStringOnRawTerminal(stdin, stdout, true)
	}
	var readString = func(stdin io.Reader, stdout io.Writer) string {
		return readStringOnRawTerminal(stdin, stdout, false)
	}

	oldState, err := term.SetRawTerminal()
	if err != nil {
		return err
	} else {
		defer term.RestoreTerminal(oldState)
	}

	cmd := Subcmd("login", "", "Register or Login to the docker registry server")
	if err := cmd.Parse(args); err != nil {
		return nil
	}

	var username string
	var password string
	var email string

	fmt.Print("Username (", cli.authConfig.Username, "): ")
	username = readAndEchoString(os.Stdin, os.Stdout)
	if username == "" {
		username = cli.authConfig.Username
	}
	if username != cli.authConfig.Username {
		fmt.Print("Password: ")
		password = readString(os.Stdin, os.Stdout)

		if password == "" {
			return fmt.Errorf("Error : Password Required")
		}

		fmt.Print("Email (", cli.authConfig.Email, "): ")
		email = readAndEchoString(os.Stdin, os.Stdout)
		if email == "" {
			email = cli.authConfig.Email
		}
	} else {
		email = cli.authConfig.Email
	}
	term.RestoreTerminal(oldState)

	cli.authConfig.Username = username
	cli.authConfig.Password = password
	cli.authConfig.Email = email

	body, _, err := cli.call("POST", "/auth", cli.authConfig)
	if err != nil {
		return err
	}

	var out2 ApiAuth
	err = json.Unmarshal(body, &out2)
	if err != nil {
		auth.LoadConfig(os.Getenv("HOME"))
		return err
	}
	auth.SaveConfig(cli.authConfig)
	if out2.Status != "" {
		fmt.Print(out2.Status)
	}
	return nil
}

// 'docker wait': block until a container stops
func (cli *DockerCli) CmdWait(args ...string) error {
	cmd := Subcmd("wait", "CONTAINER [CONTAINER...]", "Block until a container stops, then print its exit code.")
	if err := cmd.Parse(args); err != nil {
		return nil
	}
	if cmd.NArg() < 1 {
		cmd.Usage()
		return nil
	}
	for _, name := range cmd.Args() {
		body, _, err := cli.call("POST", "/containers/"+name+"/wait", nil)
		if err != nil {
			fmt.Printf("%s", err)
		} else {
			var out ApiWait
			err = json.Unmarshal(body, &out)
			if err != nil {
				return err
			}
			fmt.Println(out.StatusCode)
		}
	}
	return nil
}

// 'docker version': show version information
func (cli *DockerCli) CmdVersion(args ...string) error {
	cmd := Subcmd("version", "", "Show the docker version information.")
	if err := cmd.Parse(args); err != nil {
		return nil
	}

	if cmd.NArg() > 0 {
		cmd.Usage()
		return nil
	}

	body, _, err := cli.call("GET", "/version", nil)
	if err != nil {
		return err
	}

	var out ApiVersion
	err = json.Unmarshal(body, &out)
	if err != nil {
		utils.Debugf("Error unmarshal: body: %s, err: %s\n", body, err)
		return err
	}
	fmt.Println("Client version:", VERSION)
	fmt.Println("Server version:", out.Version)
	if out.GitCommit != "" {
		fmt.Println("Git commit:", out.GitCommit)
	}
	if out.GoVersion != "" {
		fmt.Println("Go version:", out.GoVersion)
	}
	return nil
}

// 'docker info': display system-wide information.
func (cli *DockerCli) CmdInfo(args ...string) error {
	cmd := Subcmd("info", "", "Display system-wide information")
	if err := cmd.Parse(args); err != nil {
		return nil
	}
	if cmd.NArg() > 0 {
		cmd.Usage()
		return nil
	}

	body, _, err := cli.call("GET", "/info", nil)
	if err != nil {
		return err
	}

	var out ApiInfo
	if err := json.Unmarshal(body, &out); err != nil {
		return err
	}

	fmt.Printf("Containers: %d\n", out.Containers)
	fmt.Printf("Images: %d\n", out.Images)
	if out.Debug || os.Getenv("DEBUG") != "" {
		fmt.Printf("Debug mode (server): %v\n", out.Debug)
		fmt.Printf("Debug mode (client): %v\n", os.Getenv("DEBUG") != "")
		fmt.Printf("Fds: %d\n", out.NFd)
		fmt.Printf("Goroutines: %d\n", out.NGoroutines)
	}
	if !out.MemoryLimit {
		fmt.Println("WARNING: No memory limit support")
	}
	if !out.SwapLimit {
		fmt.Println("WARNING: No swap limit support")
	}
	return nil
}

func (cli *DockerCli) CmdStop(args ...string) error {
	cmd := Subcmd("stop", "[OPTIONS] CONTAINER [CONTAINER...]", "Stop a running container")
	nSeconds := cmd.Int("t", 10, "wait t seconds before killing the container")
	if err := cmd.Parse(args); err != nil {
		return nil
	}
	if cmd.NArg() < 1 {
		cmd.Usage()
		return nil
	}

	v := url.Values{}
	v.Set("t", strconv.Itoa(*nSeconds))

	for _, name := range cmd.Args() {
		_, _, err := cli.call("POST", "/containers/"+name+"/stop?"+v.Encode(), nil)
		if err != nil {
			fmt.Printf("%s", err)
		} else {
			fmt.Println(name)
		}
	}
	return nil
}

func (cli *DockerCli) CmdRestart(args ...string) error {
	cmd := Subcmd("restart", "[OPTIONS] CONTAINER [CONTAINER...]", "Restart a running container")
	nSeconds := cmd.Int("t", 10, "wait t seconds before killing the container")
	if err := cmd.Parse(args); err != nil {
		return nil
	}
	if cmd.NArg() < 1 {
		cmd.Usage()
		return nil
	}

	v := url.Values{}
	v.Set("t", strconv.Itoa(*nSeconds))

	for _, name := range cmd.Args() {
		_, _, err := cli.call("POST", "/containers/"+name+"/restart?"+v.Encode(), nil)
		if err != nil {
			fmt.Printf("%s", err)
		} else {
			fmt.Println(name)
		}
	}
	return nil
}

func (cli *DockerCli) CmdStart(args ...string) error {
	cmd := Subcmd("start", "CONTAINER [CONTAINER...]", "Restart a stopped container")
	if err := cmd.Parse(args); err != nil {
		return nil
	}
	if cmd.NArg() < 1 {
		cmd.Usage()
		return nil
	}

	for _, name := range args {
		_, _, err := cli.call("POST", "/containers/"+name+"/start", nil)
		if err != nil {
			fmt.Printf("%s", err)
		} else {
			fmt.Println(name)
		}
	}
	return nil
}

func (cli *DockerCli) CmdInspect(args ...string) error {
	cmd := Subcmd("inspect", "CONTAINER|IMAGE", "Return low-level information on a container/image")
	if err := cmd.Parse(args); err != nil {
		return nil
	}
	if cmd.NArg() != 1 {
		cmd.Usage()
		return nil
	}
	obj, _, err := cli.call("GET", "/containers/"+cmd.Arg(0)+"/json", nil)
	if err != nil {
		obj, _, err = cli.call("GET", "/images/"+cmd.Arg(0)+"/json", nil)
		if err != nil {
			return err
		}
	}

	indented := new(bytes.Buffer)
	if err = json.Indent(indented, obj, "", "    "); err != nil {
		return err
	}
	if _, err := io.Copy(os.Stdout, indented); err != nil {
		return err
	}
	return nil
}

func (cli *DockerCli) CmdPort(args ...string) error {
	cmd := Subcmd("port", "CONTAINER PRIVATE_PORT", "Lookup the public-facing port which is NAT-ed to PRIVATE_PORT")
	if err := cmd.Parse(args); err != nil {
		return nil
	}
	if cmd.NArg() != 2 {
		cmd.Usage()
		return nil
	}

	body, _, err := cli.call("GET", "/containers/"+cmd.Arg(0)+"/json", nil)
	if err != nil {
		return err
	}
	var out Container
	err = json.Unmarshal(body, &out)
	if err != nil {
		return err
	}

	if frontend, exists := out.NetworkSettings.PortMapping[cmd.Arg(1)]; exists {
		fmt.Println(frontend)
	} else {
		return fmt.Errorf("error: No private port '%s' allocated on %s", cmd.Arg(1), cmd.Arg(0))
	}
	return nil
}

// 'docker rmi IMAGE' removes all images with the name IMAGE
func (cli *DockerCli) CmdRmi(args ...string) error {
	cmd := Subcmd("rmi", "IMAGE [IMAGE...]", "Remove an image")
	if err := cmd.Parse(args); err != nil {
		return nil
	}
	if cmd.NArg() < 1 {
		cmd.Usage()
		return nil
	}

	for _, name := range cmd.Args() {
		_, _, err := cli.call("DELETE", "/images/"+name, nil)
		if err != nil {
			fmt.Printf("%s", err)
		} else {
			fmt.Println(name)
		}
	}
	return nil
}

func (cli *DockerCli) CmdHistory(args ...string) error {
	cmd := Subcmd("history", "IMAGE", "Show the history of an image")
	if err := cmd.Parse(args); err != nil {
		return nil
	}
	if cmd.NArg() != 1 {
		cmd.Usage()
		return nil
	}

	body, _, err := cli.call("GET", "/images/"+cmd.Arg(0)+"/history", nil)
	if err != nil {
		return err
	}

	var outs []ApiHistory
	err = json.Unmarshal(body, &outs)
	if err != nil {
		return err
	}
	w := tabwriter.NewWriter(os.Stdout, 20, 1, 3, ' ', 0)
	fmt.Fprintln(w, "ID\tCREATED\tCREATED BY")

	for _, out := range outs {
		fmt.Fprintf(w, "%s\t%s ago\t%s\n", out.Id, utils.HumanDuration(time.Now().Sub(time.Unix(out.Created, 0))), out.CreatedBy)
	}
	w.Flush()
	return nil
}

func (cli *DockerCli) CmdRm(args ...string) error {
	cmd := Subcmd("rm", "[OPTIONS] CONTAINER [CONTAINER...]", "Remove a container")
	v := cmd.Bool("v", false, "Remove the volumes associated to the container")
	if err := cmd.Parse(args); err != nil {
		return nil
	}
	if cmd.NArg() < 1 {
		cmd.Usage()
		return nil
	}
	val := url.Values{}
	if *v {
		val.Set("v", "1")
	}
	for _, name := range cmd.Args() {
		_, _, err := cli.call("DELETE", "/containers/"+name+"?"+val.Encode(), nil)
		if err != nil {
			fmt.Printf("%s", err)
		} else {
			fmt.Println(name)
		}
	}
	return nil
}

// 'docker kill NAME' kills a running container
func (cli *DockerCli) CmdKill(args ...string) error {
	cmd := Subcmd("kill", "CONTAINER [CONTAINER...]", "Kill a running container")
	if err := cmd.Parse(args); err != nil {
		return nil
	}
	if cmd.NArg() < 1 {
		cmd.Usage()
		return nil
	}

	for _, name := range args {
		_, _, err := cli.call("POST", "/containers/"+name+"/kill", nil)
		if err != nil {
			fmt.Printf("%s", err)
		} else {
			fmt.Println(name)
		}
	}
	return nil
}

func (cli *DockerCli) CmdImport(args ...string) error {
	cmd := Subcmd("import", "URL|- [REPOSITORY [TAG]]", "Create a new filesystem image from the contents of a tarball")

	if err := cmd.Parse(args); err != nil {
		return nil
	}
	if cmd.NArg() < 1 {
		cmd.Usage()
		return nil
	}
	src, repository, tag := cmd.Arg(0), cmd.Arg(1), cmd.Arg(2)
	v := url.Values{}
	v.Set("repo", repository)
	v.Set("tag", tag)
	v.Set("fromSrc", src)

	err := cli.stream("POST", "/images/create?"+v.Encode(), os.Stdin, os.Stdout)
	if err != nil {
		return err
	}
	return nil
}

func (cli *DockerCli) CmdPush(args ...string) error {
	cmd := Subcmd("push", "[OPTION] NAME", "Push an image or a repository to the registry")
	registry := cmd.String("registry", "", "Registry host to push the image to")
	if err := cmd.Parse(args); err != nil {
		return nil
	}
	name := cmd.Arg(0)

	if name == "" {
		cmd.Usage()
		return nil
	}

	if err := cli.checkIfLogged(*registry == "", "push"); err != nil {
		return err
	}

	if len(strings.SplitN(name, "/", 2)) == 1 {
		return fmt.Errorf("Impossible to push a \"root\" repository. Please rename your repository in <user>/<repo> (ex: %s/%s)", cli.authConfig.Username, name)
	}

	v := url.Values{}
	v.Set("registry", *registry)
	if err := cli.stream("POST", "/images/"+name+"/push?"+v.Encode(), nil, os.Stdout); err != nil {
		return err
	}
	return nil
}

func (cli *DockerCli) CmdPull(args ...string) error {
	cmd := Subcmd("pull", "NAME", "Pull an image or a repository from the registry")
	tag := cmd.String("t", "", "Download tagged image in repository")
	registry := cmd.String("registry", "", "Registry to download from. Necessary if image is pulled by ID")
	if err := cmd.Parse(args); err != nil {
		return nil
	}

	if cmd.NArg() != 1 {
		cmd.Usage()
		return nil
	}

	remote := cmd.Arg(0)
	if strings.Contains(remote, ":") {
		remoteParts := strings.Split(remote, ":")
		tag = &remoteParts[1]
		remote = remoteParts[0]
	}

<<<<<<< HEAD
	if strings.Contains(remote, "/") {
		if err := cli.checkIfLogged(true, "pull"); err != nil {
			return err
		}
	}

=======
>>>>>>> 070923b1
	v := url.Values{}
	v.Set("fromImage", remote)
	v.Set("tag", *tag)
	v.Set("registry", *registry)

	if err := cli.stream("POST", "/images/create?"+v.Encode(), nil, os.Stdout); err != nil {
		return err
	}

	return nil
}

func (cli *DockerCli) CmdImages(args ...string) error {
	cmd := Subcmd("images", "[OPTIONS] [NAME]", "List images")
	quiet := cmd.Bool("q", false, "only show numeric IDs")
	all := cmd.Bool("a", false, "show all images")
	noTrunc := cmd.Bool("notrunc", false, "Don't truncate output")
	flViz := cmd.Bool("viz", false, "output graph in graphviz format")

	if err := cmd.Parse(args); err != nil {
		return nil
	}
	if cmd.NArg() > 1 {
		cmd.Usage()
		return nil
	}

	if *flViz {
		body, _, err := cli.call("GET", "/images/viz", false)
		if err != nil {
			return err
		}
		fmt.Printf("%s", body)
	} else {
		v := url.Values{}
		if cmd.NArg() == 1 {
			v.Set("filter", cmd.Arg(0))
		}
		if *all {
			v.Set("all", "1")
		}

		body, _, err := cli.call("GET", "/images/json?"+v.Encode(), nil)
		if err != nil {
			return err
		}

		var outs []ApiImages
		err = json.Unmarshal(body, &outs)
		if err != nil {
			return err
		}

		w := tabwriter.NewWriter(os.Stdout, 20, 1, 3, ' ', 0)
		if !*quiet {
			fmt.Fprintln(w, "REPOSITORY\tTAG\tID\tCREATED")
		}

		for _, out := range outs {
			if out.Repository == "" {
				out.Repository = "<none>"
			}
			if out.Tag == "" {
				out.Tag = "<none>"
			}

			if !*quiet {
				fmt.Fprintf(w, "%s\t%s\t", out.Repository, out.Tag)
				if *noTrunc {
					fmt.Fprintf(w, "%s\t", out.Id)
				} else {
					fmt.Fprintf(w, "%s\t", utils.TruncateId(out.Id))
				}
				fmt.Fprintf(w, "%s ago\n", utils.HumanDuration(time.Now().Sub(time.Unix(out.Created, 0))))
			} else {
				if *noTrunc {
					fmt.Fprintln(w, out.Id)
				} else {
					fmt.Fprintln(w, utils.TruncateId(out.Id))
				}
			}
		}

		if !*quiet {
			w.Flush()
		}
	}
	return nil
}

func (cli *DockerCli) CmdPs(args ...string) error {
	cmd := Subcmd("ps", "[OPTIONS]", "List containers")
	quiet := cmd.Bool("q", false, "Only display numeric IDs")
	all := cmd.Bool("a", false, "Show all containers. Only running containers are shown by default.")
	noTrunc := cmd.Bool("notrunc", false, "Don't truncate output")
	nLatest := cmd.Bool("l", false, "Show only the latest created container, include non-running ones.")
	since := cmd.String("sinceId", "", "Show only containers created since Id, include non-running ones.")
	before := cmd.String("beforeId", "", "Show only container created before Id, include non-running ones.")
	last := cmd.Int("n", -1, "Show n last created containers, include non-running ones.")

	if err := cmd.Parse(args); err != nil {
		return nil
	}
	v := url.Values{}
	if *last == -1 && *nLatest {
		*last = 1
	}
	if *all {
		v.Set("all", "1")
	}
	if *last != -1 {
		v.Set("limit", strconv.Itoa(*last))
	}
	if *since != "" {
		v.Set("since", *since)
	}
	if *before != "" {
		v.Set("before", *before)
	}

	body, _, err := cli.call("GET", "/containers/json?"+v.Encode(), nil)
	if err != nil {
		return err
	}

	var outs []ApiContainers
	err = json.Unmarshal(body, &outs)
	if err != nil {
		return err
	}
	w := tabwriter.NewWriter(os.Stdout, 20, 1, 3, ' ', 0)
	if !*quiet {
		fmt.Fprintln(w, "ID\tIMAGE\tCOMMAND\tCREATED\tSTATUS\tPORTS")
	}

	for _, out := range outs {
		if !*quiet {
			if *noTrunc {
				fmt.Fprintf(w, "%s\t%s\t%s\t%s ago\t%s\t%s\n", out.Id, out.Image, out.Command, utils.HumanDuration(time.Now().Sub(time.Unix(out.Created, 0))), out.Status, out.Ports)
			} else {
				fmt.Fprintf(w, "%s\t%s\t%s\t%s ago\t%s\t%s\n", utils.TruncateId(out.Id), out.Image, utils.Trunc(out.Command, 20), utils.HumanDuration(time.Now().Sub(time.Unix(out.Created, 0))), out.Status, out.Ports)
			}
		} else {
			if *noTrunc {
				fmt.Fprintln(w, out.Id)
			} else {
				fmt.Fprintln(w, utils.TruncateId(out.Id))
			}
		}
	}

	if !*quiet {
		w.Flush()
	}
	return nil
}

func (cli *DockerCli) CmdCommit(args ...string) error {
	cmd := Subcmd("commit", "[OPTIONS] CONTAINER [REPOSITORY [TAG]]", "Create a new image from a container's changes")
	flComment := cmd.String("m", "", "Commit message")
	flAuthor := cmd.String("author", "", "Author (eg. \"John Hannibal Smith <hannibal@a-team.com>\"")
	flConfig := cmd.String("run", "", "Config automatically applied when the image is run. "+`(ex: {"Cmd": ["cat", "/world"], "PortSpecs": ["22"]}')`)
	if err := cmd.Parse(args); err != nil {
		return nil
	}
	name, repository, tag := cmd.Arg(0), cmd.Arg(1), cmd.Arg(2)
	if name == "" {
		cmd.Usage()
		return nil
	}

	v := url.Values{}
	v.Set("container", name)
	v.Set("repo", repository)
	v.Set("tag", tag)
	v.Set("comment", *flComment)
	v.Set("author", *flAuthor)
	var config *Config
	if *flConfig != "" {
		config = &Config{}
		if err := json.Unmarshal([]byte(*flConfig), config); err != nil {
			return err
		}
	}
	body, _, err := cli.call("POST", "/commit?"+v.Encode(), config)
	if err != nil {
		return err
	}

	apiId := &ApiId{}
	err = json.Unmarshal(body, apiId)
	if err != nil {
		return err
	}

	fmt.Println(apiId.Id)
	return nil
}

func (cli *DockerCli) CmdExport(args ...string) error {
	cmd := Subcmd("export", "CONTAINER", "Export the contents of a filesystem as a tar archive")
	if err := cmd.Parse(args); err != nil {
		return nil
	}

	if cmd.NArg() != 1 {
		cmd.Usage()
		return nil
	}

	if err := cli.stream("GET", "/containers/"+cmd.Arg(0)+"/export", nil, os.Stdout); err != nil {
		return err
	}
	return nil
}

func (cli *DockerCli) CmdDiff(args ...string) error {
	cmd := Subcmd("diff", "CONTAINER", "Inspect changes on a container's filesystem")
	if err := cmd.Parse(args); err != nil {
		return nil
	}
	if cmd.NArg() != 1 {
		cmd.Usage()
		return nil
	}

	body, _, err := cli.call("GET", "/containers/"+cmd.Arg(0)+"/changes", nil)
	if err != nil {
		return err
	}

	changes := []Change{}
	err = json.Unmarshal(body, &changes)
	if err != nil {
		return err
	}
	for _, change := range changes {
		fmt.Println(change.String())
	}
	return nil
}

func (cli *DockerCli) CmdLogs(args ...string) error {
	cmd := Subcmd("logs", "CONTAINER", "Fetch the logs of a container")
	if err := cmd.Parse(args); err != nil {
		return nil
	}
	if cmd.NArg() != 1 {
		cmd.Usage()
		return nil
	}

	if err := cli.stream("POST", "/containers/"+cmd.Arg(0)+"/attach?logs=1&stdout=1", nil, os.Stdout); err != nil {
		return err
	}
	if err := cli.stream("POST", "/containers/"+cmd.Arg(0)+"/attach?logs=1&stderr=1", nil, os.Stderr); err != nil {
		return err
	}
	return nil
}

func (cli *DockerCli) CmdAttach(args ...string) error {
	cmd := Subcmd("attach", "CONTAINER", "Attach to a running container")
	if err := cmd.Parse(args); err != nil {
		return nil
	}
	if cmd.NArg() != 1 {
		cmd.Usage()
		return nil
	}

	body, _, err := cli.call("GET", "/containers/"+cmd.Arg(0)+"/json", nil)
	if err != nil {
		return err
	}

	container := &Container{}
	err = json.Unmarshal(body, container)
	if err != nil {
		return err
	}

	splitStderr := container.Config.Tty

	connections := 1
	if splitStderr {
		connections += 1
	}
	chErrors := make(chan error, connections)
	cli.monitorTtySize(cmd.Arg(0))
	if splitStderr {
		go func() {
			chErrors <- cli.hijack("POST", "/containers/"+cmd.Arg(0)+"/attach?stream=1&stderr=1", false, nil, os.Stderr)
		}()
	}
	v := url.Values{}
	v.Set("stream", "1")
	v.Set("stdin", "1")
	v.Set("stdout", "1")
	if !splitStderr {
		v.Set("stderr", "1")
	}
	go func() {
		chErrors <- cli.hijack("POST", "/containers/"+cmd.Arg(0)+"/attach?"+v.Encode(), container.Config.Tty, os.Stdin, os.Stdout)
	}()
	for connections > 0 {
		err := <-chErrors
		if err != nil {
			return err
		}
		connections -= 1
	}
	return nil
}

func (cli *DockerCli) CmdSearch(args ...string) error {
	cmd := Subcmd("search", "NAME", "Search the docker index for images")
	if err := cmd.Parse(args); err != nil {
		return nil
	}
	if cmd.NArg() != 1 {
		cmd.Usage()
		return nil
	}

	v := url.Values{}
	v.Set("term", cmd.Arg(0))
	body, _, err := cli.call("GET", "/images/search?"+v.Encode(), nil)
	if err != nil {
		return err
	}

	outs := []ApiSearch{}
	err = json.Unmarshal(body, &outs)
	if err != nil {
		return err
	}
	fmt.Printf("Found %d results matching your query (\"%s\")\n", len(outs), cmd.Arg(0))
	w := tabwriter.NewWriter(os.Stdout, 20, 1, 3, ' ', 0)
	fmt.Fprintf(w, "NAME\tDESCRIPTION\n")
	for _, out := range outs {
		fmt.Fprintf(w, "%s\t%s\n", out.Name, out.Description)
	}
	w.Flush()
	return nil
}

// Ports type - Used to parse multiple -p flags
type ports []int

// ListOpts type
type ListOpts []string

func (opts *ListOpts) String() string {
	return fmt.Sprint(*opts)
}

func (opts *ListOpts) Set(value string) error {
	*opts = append(*opts, value)
	return nil
}

// AttachOpts stores arguments to 'docker run -a', eg. which streams to attach to
type AttachOpts map[string]bool

func NewAttachOpts() AttachOpts {
	return make(AttachOpts)
}

func (opts AttachOpts) String() string {
	// Cast to underlying map type to avoid infinite recursion
	return fmt.Sprintf("%v", map[string]bool(opts))
}

func (opts AttachOpts) Set(val string) error {
	if val != "stdin" && val != "stdout" && val != "stderr" {
		return fmt.Errorf("Unsupported stream name: %s", val)
	}
	opts[val] = true
	return nil
}

func (opts AttachOpts) Get(val string) bool {
	if res, exists := opts[val]; exists {
		return res
	}
	return false
}

// PathOpts stores a unique set of absolute paths
type PathOpts map[string]struct{}

func NewPathOpts() PathOpts {
	return make(PathOpts)
}

func (opts PathOpts) String() string {
	return fmt.Sprintf("%v", map[string]struct{}(opts))
}

func (opts PathOpts) Set(val string) error {
	if !filepath.IsAbs(val) {
		return fmt.Errorf("%s is not an absolute path", val)
	}
	opts[filepath.Clean(val)] = struct{}{}
	return nil
}

func (cli *DockerCli) CmdTag(args ...string) error {
	cmd := Subcmd("tag", "[OPTIONS] IMAGE REPOSITORY [TAG]", "Tag an image into a repository")
	force := cmd.Bool("f", false, "Force")
	if err := cmd.Parse(args); err != nil {
		return nil
	}
	if cmd.NArg() != 2 && cmd.NArg() != 3 {
		cmd.Usage()
		return nil
	}

	v := url.Values{}
	v.Set("repo", cmd.Arg(1))
	if cmd.NArg() == 3 {
		v.Set("tag", cmd.Arg(2))
	}

	if *force {
		v.Set("force", "1")
	}

	if _, _, err := cli.call("POST", "/images/"+cmd.Arg(0)+"/tag?"+v.Encode(), nil); err != nil {
		return err
	}
	return nil
}

func (cli *DockerCli) CmdRun(args ...string) error {
	config, cmd, err := ParseRun(args, nil)
	if err != nil {
		return err
	}
	if config.Image == "" {
		cmd.Usage()
		return nil
	}

	//create the container
	body, statusCode, err := cli.call("POST", "/containers/create", config)
	//if image not found try to pull it
	if statusCode == 404 {
		v := url.Values{}
		v.Set("fromImage", config.Image)
		err = cli.stream("POST", "/images/create?"+v.Encode(), nil, os.Stderr)
		if err != nil {
			return err
		}
		body, _, err = cli.call("POST", "/containers/create", config)
		if err != nil {
			return err
		}
	}
	if err != nil {
		return err
	}

	out := &ApiRun{}
	err = json.Unmarshal(body, out)
	if err != nil {
		return err
	}

	for _, warning := range out.Warnings {
		fmt.Fprintln(os.Stderr, "WARNING: ", warning)
	}

	splitStderr := !config.Tty

	connections := 0
	if config.AttachStdin || config.AttachStdout || (!splitStderr && config.AttachStderr) {
		connections += 1
	}
	if splitStderr && config.AttachStderr {
		connections += 1
	}

	//start the container
	_, _, err = cli.call("POST", "/containers/"+out.Id+"/start", nil)
	if err != nil {
		return err
	}

	if connections > 0 {
		chErrors := make(chan error, connections)
		cli.monitorTtySize(out.Id)

		if splitStderr && config.AttachStderr {
			go func() {
				chErrors <- cli.hijack("POST", "/containers/"+out.Id+"/attach?logs=1&stream=1&stderr=1", config.Tty, nil, os.Stderr)
			}()
		}

		v := url.Values{}
		v.Set("logs", "1")
		v.Set("stream", "1")

		if config.AttachStdin {
			v.Set("stdin", "1")
		}
		if config.AttachStdout {
			v.Set("stdout", "1")
		}
		if !splitStderr && config.AttachStderr {
			v.Set("stderr", "1")
		}
		go func() {
			chErrors <- cli.hijack("POST", "/containers/"+out.Id+"/attach?"+v.Encode(), config.Tty, os.Stdin, os.Stdout)
		}()
		for connections > 0 {
			err := <-chErrors
			if err != nil {
				return err
			}
			connections -= 1
		}
	}
	if !config.AttachStdout && !config.AttachStderr {
		fmt.Println(out.Id)
	}
	return nil
}

func (cli *DockerCli) checkIfLogged(condition bool, action string) error {
	// If condition AND the login failed
	if condition && cli.authConfig.Username == "" {
		if err := cli.CmdLogin(""); err != nil {
			return err
		}
		if cli.authConfig.Username == "" {
			return fmt.Errorf("Please login prior to %s. ('docker login')", action)
		}
	}
	return nil
}

func (cli *DockerCli) call(method, path string, data interface{}) ([]byte, int, error) {
	var params io.Reader
	if data != nil {
		buf, err := json.Marshal(data)
		if err != nil {
			return nil, -1, err
		}
		params = bytes.NewBuffer(buf)
	}

	req, err := http.NewRequest(method, fmt.Sprintf("http://%s:%d/v%g%s", cli.host, cli.port, API_VERSION, path), params)
	if err != nil {
		return nil, -1, err
	}
	req.Header.Set("User-Agent", "Docker-Client/"+VERSION)
	if data != nil {
		req.Header.Set("Content-Type", "application/json")
	} else if method == "POST" {
		req.Header.Set("Content-Type", "plain/text")
	}
	resp, err := http.DefaultClient.Do(req)
	if err != nil {
		if strings.Contains(err.Error(), "connection refused") {
			return nil, -1, fmt.Errorf("Can't connect to docker daemon. Is 'docker -d' running on this host?")
		}
		return nil, -1, err
	}
	defer resp.Body.Close()
	body, err := ioutil.ReadAll(resp.Body)
	if err != nil {
		return nil, -1, err
	}
	if resp.StatusCode < 200 || resp.StatusCode >= 400 {
		return nil, resp.StatusCode, fmt.Errorf("error: %s", body)
	}
	return body, resp.StatusCode, nil
}

func (cli *DockerCli) stream(method, path string, in io.Reader, out io.Writer) error {
	if (method == "POST" || method == "PUT") && in == nil {
		in = bytes.NewReader([]byte{})
	}
	req, err := http.NewRequest(method, fmt.Sprintf("http://%s:%d/v%g%s", cli.host, cli.port, API_VERSION, path), in)
	if err != nil {
		return err
	}
	req.Header.Set("User-Agent", "Docker-Client/"+VERSION)
	if method == "POST" {
		req.Header.Set("Content-Type", "plain/text")
	}
	resp, err := http.DefaultClient.Do(req)
	if err != nil {
		if strings.Contains(err.Error(), "connection refused") {
			return fmt.Errorf("Can't connect to docker daemon. Is 'docker -d' running on this host?")
		}
		return err
	}
	defer resp.Body.Close()
	if resp.StatusCode < 200 || resp.StatusCode >= 400 {
		body, err := ioutil.ReadAll(resp.Body)
		if err != nil {
			return err
		}
		return fmt.Errorf("error: %s", body)
	}

	if resp.Header.Get("Content-Type") == "application/json" {
		dec := json.NewDecoder(resp.Body)
		for {
			var m utils.JsonMessage
			if err := dec.Decode(&m); err == io.EOF {
				break
			} else if err != nil {
				return err
			}
			if m.Progress != "" {
				fmt.Fprintf(out, "Downloading %s\r", m.Progress)
			} else if m.Error != "" {
				return fmt.Errorf(m.Error)
			} else {
				fmt.Fprintf(out, "%s\n", m.Status)
			}
		}
	} else {
		if _, err := io.Copy(out, resp.Body); err != nil {
			return err
		}
	}
	return nil
}

func (cli *DockerCli) hijack(method, path string, setRawTerminal bool, in *os.File, out io.Writer) error {
	req, err := http.NewRequest(method, fmt.Sprintf("/v%g%s", API_VERSION, path), nil)
	if err != nil {
		return err
	}
	req.Header.Set("Content-Type", "plain/text")
	dial, err := net.Dial("tcp", fmt.Sprintf("%s:%d", cli.host, cli.port))
	if err != nil {
		return err
	}
	clientconn := httputil.NewClientConn(dial, nil)
	clientconn.Do(req)
	defer clientconn.Close()

	rwc, br := clientconn.Hijack()
	defer rwc.Close()

	receiveStdout := utils.Go(func() error {
		_, err := io.Copy(out, br)
		return err
	})

	if in != nil && setRawTerminal && term.IsTerminal(in.Fd()) && os.Getenv("NORAW") == "" {
		if oldState, err := term.SetRawTerminal(); err != nil {
			return err
		} else {
			defer term.RestoreTerminal(oldState)
		}
	}
	sendStdin := utils.Go(func() error {
		_, err := io.Copy(rwc, in)
		if err := rwc.(*net.TCPConn).CloseWrite(); err != nil {
			fmt.Fprintf(os.Stderr, "Couldn't send EOF: %s\n", err)
		}
		return err
	})

	if err := <-receiveStdout; err != nil {
		return err
	}

	if !term.IsTerminal(os.Stdin.Fd()) {
		if err := <-sendStdin; err != nil {
			return err
		}
	}
	return nil

}

func (cli *DockerCli) resizeTty(id string) {
	ws, err := term.GetWinsize(os.Stdin.Fd())
	if err != nil {
		utils.Debugf("Error getting size: %s", err)
	}
	v := url.Values{}
	v.Set("h", strconv.Itoa(int(ws.Height)))
	v.Set("w", strconv.Itoa(int(ws.Width)))
	if _, _, err := cli.call("POST", "/containers/"+id+"/resize?"+v.Encode(), nil); err != nil {
		utils.Debugf("Error resize: %s", err)
	}
}

func (cli *DockerCli) monitorTtySize(id string) {
	cli.resizeTty(id)

	c := make(chan os.Signal, 1)
	signal.Notify(c, syscall.SIGWINCH)
	go func() {
		for sig := range c {
			if sig == syscall.SIGWINCH {
				cli.resizeTty(id)
			}
		}
	}()
}

func Subcmd(name, signature, description string) *flag.FlagSet {
	flags := flag.NewFlagSet(name, flag.ContinueOnError)
	flags.Usage = func() {
		fmt.Printf("\nUsage: docker %s %s\n\n%s\n\n", name, signature, description)
		flags.PrintDefaults()
	}
	return flags
}

func NewDockerCli(addr string, port int) *DockerCli {
	authConfig, _ := auth.LoadConfig(os.Getenv("HOME"))
	return &DockerCli{addr, port, authConfig}
}

type DockerCli struct {
	host       string
	port       int
	authConfig *auth.AuthConfig
}<|MERGE_RESOLUTION|>--- conflicted
+++ resolved
@@ -701,9 +701,14 @@
 		return fmt.Errorf("Impossible to push a \"root\" repository. Please rename your repository in <user>/<repo> (ex: %s/%s)", cli.authConfig.Username, name)
 	}
 
+	buf, err := json.Marshal(cli.authConfig)
+	if err != nil {
+		return err
+	}
+
 	v := url.Values{}
 	v.Set("registry", *registry)
-	if err := cli.stream("POST", "/images/"+name+"/push?"+v.Encode(), nil, os.Stdout); err != nil {
+	if err := cli.stream("POST", "/images/"+name+"/push?"+v.Encode(), bytes.NewBuffer(buf), os.Stdout); err != nil {
 		return err
 	}
 	return nil
@@ -729,15 +734,6 @@
 		remote = remoteParts[0]
 	}
 
-<<<<<<< HEAD
-	if strings.Contains(remote, "/") {
-		if err := cli.checkIfLogged(true, "pull"); err != nil {
-			return err
-		}
-	}
-
-=======
->>>>>>> 070923b1
 	v := url.Values{}
 	v.Set("fromImage", remote)
 	v.Set("tag", *tag)
